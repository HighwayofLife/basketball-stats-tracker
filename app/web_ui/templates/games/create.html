{% extends "base.html" %}

{% block content %}
<div class="container">
    <!-- Success/Error Banner -->
    <div id="banner" class="banner" style="display: none;">
        <div class="banner-content">
            <span id="banner-message"></span>
            <button id="banner-close" class="banner-close" aria-label="Close">×</button>
        </div>
    </div>

    <h2>Schedule Game</h2>

    <form id="create-game-form">
        <div class="form-group">
            <label for="game-date">Game Date</label>
            <input type="date" class="form-control" id="game-date" required>
        </div>

        <div class="form-group">
            <label for="game-time">Game Time</label>
            <input type="time" class="form-control" id="game-time">
        </div>

        <div class="form-group">
            <label for="season">Season</label>
            <select class="form-control" id="season" required>
                <option value="">Select Season</option>
            </select>
            <small class="text-muted">The season this game belongs to</small>
        </div>

        <div class="form-group">
            <label for="home-team">Home Team</label>
            <select class="form-control" id="home-team" required>
                <option value="">Select Home Team</option>
            </select>
        </div>

        <div class="form-group">
            <label for="away-team">Away Team</label>
            <select class="form-control" id="away-team" required>
                <option value="">Select Away Team</option>
            </select>
        </div>

        <div class="form-group">
            <label for="location">Location</label>
            <input type="text" class="form-control" id="location" placeholder="e.g., Main Gymnasium">
        </div>

        <div class="form-group">
            <label for="notes">Notes</label>
            <textarea class="form-control" id="notes" rows="3"></textarea>
        </div>

        <button type="submit" class="btn btn-primary">Schedule Game</button>
        <a href="/games" class="btn btn-secondary">Cancel</a>
    </form>
</div>

<<<<<<< HEAD
<style>
.form-group {
    margin-bottom: 1rem;
}

.form-control {
    display: block;
    width: 100%;
    padding: 0.375rem 0.75rem;
    font-size: 1rem;
    line-height: 1.5;
    color: #495057;
    background-color: #fff;
    background-clip: padding-box;
    border: 1px solid #ced4da;
    border-radius: 0.25rem;
    transition: border-color 0.15s ease-in-out, box-shadow 0.15s ease-in-out;
}

.form-control:focus {
    color: #495057;
    background-color: #fff;
    border-color: #80bdff;
    outline: 0;
    box-shadow: 0 0 0 0.2rem rgba(0, 123, 255, 0.25);
}

.btn {
    display: inline-block;
    font-weight: 400;
    color: #212529;
    text-align: center;
    vertical-align: middle;
    cursor: pointer;
    background-color: transparent;
    border: 1px solid transparent;
    padding: 0.375rem 0.75rem;
    font-size: 1rem;
    line-height: 1.5;
    border-radius: 0.25rem;
    transition: color 0.15s ease-in-out, background-color 0.15s ease-in-out,
                border-color 0.15s ease-in-out, box-shadow 0.15s ease-in-out;
    text-decoration: none;
    margin-right: 0.5rem;
}

.btn-primary {
    color: #fff;
    background-color: #007bff;
    border-color: #007bff;
}

.btn-primary:hover {
    color: #fff;
    background-color: #0069d9;
    border-color: #0062cc;
}

.btn-secondary {
    color: #fff;
    background-color: #6c757d;
    border-color: #6c757d;
}

.btn-secondary:hover {
    color: #fff;
    background-color: #5a6268;
    border-color: #545b62;
}

.text-muted {
    color: #6c757d !important;
    font-size: 0.875rem;
    margin-top: 0.25rem;
    display: block;
}

</style>
=======
>>>>>>> 25ec9c88

<script>
// Banner functions
function showSuccessBanner(message) {
    const banner = document.getElementById('banner');
    const bannerMessage = document.getElementById('banner-message');

    bannerMessage.textContent = message;
    banner.className = 'banner success';
    banner.style.display = 'block';

    // Auto-hide after 5 seconds
    setTimeout(() => {
        hideBanner();
    }, 5000);
}

function showErrorBanner(message) {
    const banner = document.getElementById('banner');
    const bannerMessage = document.getElementById('banner-message');

    bannerMessage.textContent = message;
    banner.className = 'banner error';
    banner.style.display = 'block';
}

function hideBanner() {
    const banner = document.getElementById('banner');
    banner.style.display = 'none';
}

document.addEventListener('DOMContentLoaded', async () => {
    // Setup banner close functionality
    document.getElementById('banner-close').addEventListener('click', hideBanner);
    // Set today's date as default
    document.getElementById('game-date').valueAsDate = new Date();

    // Load seasons
    try {
        const token = localStorage.getItem('access_token');
        const response = await fetch('/v1/seasons', {
            headers: token ? { 'Authorization': `Bearer ${token}` } : {}
        });

        if (response.ok) {
            const data = await response.json();
            const seasons = data.seasons;
            const seasonSelect = document.getElementById('season');

            seasons.forEach(season => {
                const option = new Option(season.name, season.id);
                if (season.is_active) {
                    option.selected = true; // Set active season as default
                }
                seasonSelect.add(option);
            });

            if (seasons.length === 0) {
                const option = new Option('No seasons available - Create one first', '');
                option.disabled = true;
                seasonSelect.add(option);
            }
        } else {
            console.error('Error loading seasons:', response.status);
            const option = new Option('Error loading seasons', '');
            option.disabled = true;
            document.getElementById('season').add(option);
        }
    } catch (error) {
        console.error('Error loading seasons:', error);
        const option = new Option('Error loading seasons', '');
        option.disabled = true;
        document.getElementById('season').add(option);
    }

    // Load teams
    try {
        const response = await fetch('/v1/teams');
        const teams = await response.json();

        const homeSelect = document.getElementById('home-team');
        const awaySelect = document.getElementById('away-team');

        teams.forEach(team => {
            const option1 = new Option(team.name, team.id);
            const option2 = new Option(team.name, team.id);
            homeSelect.add(option1);
            awaySelect.add(option2);
        });
    } catch (error) {
        console.error('Error loading teams:', error);
    }

    // Form submission
    document.getElementById('create-game-form').addEventListener('submit', async (e) => {
        e.preventDefault();

        const homeTeamId = parseInt(document.getElementById('home-team').value);
        const awayTeamId = parseInt(document.getElementById('away-team').value);
        const seasonId = parseInt(document.getElementById('season').value);

        if (homeTeamId === awayTeamId) {
            showErrorBanner('Home and away teams must be different');
            return;
        }

        if (!seasonId) {
            showErrorBanner('Please select a season for this game');
            return;
        }

        const scheduleData = {
            scheduled_date: document.getElementById('game-date').value,
            home_team_id: homeTeamId,
            away_team_id: awayTeamId,
            season_id: seasonId,
            scheduled_time: document.getElementById('game-time').value || null,
            location: document.getElementById('location').value || null,
            notes: document.getElementById('notes').value || null
        };

        try {
            const token = localStorage.getItem('access_token');
            const headers = {
                'Content-Type': 'application/json'
            };

            if (token) {
                headers['Authorization'] = `Bearer ${token}`;
            }

            const response = await fetch('/v1/games/scheduled', {
                method: 'POST',
                headers: headers,
                credentials: 'include', // Include cookies for authentication
                body: JSON.stringify(scheduleData)
            });

            if (response.ok) {
                const scheduledGame = await response.json();
                // Store success message in sessionStorage for display on games page
                sessionStorage.setItem('successMessage', 'Game scheduled successfully!');
                // Redirect to games page
                window.location.href = '/games';
            } else {
                const error = await response.json();
                showErrorBanner(`Error scheduling game: ${error.detail}`);
            }
        } catch (error) {
            console.error('Error scheduling game:', error);
            showErrorBanner('Failed to schedule game');
        }
    });
});
</script>
{% endblock %}<|MERGE_RESOLUTION|>--- conflicted
+++ resolved
@@ -60,7 +60,6 @@
     </form>
 </div>
 
-<<<<<<< HEAD
 <style>
 .form-group {
     margin-bottom: 1rem;
@@ -139,8 +138,6 @@
 }
 
 </style>
-=======
->>>>>>> 25ec9c88
 
 <script>
 // Banner functions
